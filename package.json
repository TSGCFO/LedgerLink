{
  "name": "ledgerlink",
  "version": "1.0.0",
  "description": "A modern web application built with Django REST Framework and React with Material UI",
  "scripts": {
    "lint": "node ./claude-lint-fullstack.js",
    "lint:watch": "node ./claude-lint-fullstack.js --watch",
    "lint:claude": "node ./claude-lint-fullstack.js",
    "test": "echo \"Error: no test specified\" && exit 1"
  },
  "dependencies": {
    "chokidar": "^3.6.0",
<<<<<<< HEAD
    "glob": "^8.1.0",
=======
    "glob": "^11.0.1",
>>>>>>> 87e1205a
    "ignore": "^5.3.2"
  }
}
<|MERGE_RESOLUTION|>--- conflicted
+++ resolved
@@ -1,20 +1,16 @@
-{
-  "name": "ledgerlink",
-  "version": "1.0.0",
-  "description": "A modern web application built with Django REST Framework and React with Material UI",
-  "scripts": {
-    "lint": "node ./claude-lint-fullstack.js",
-    "lint:watch": "node ./claude-lint-fullstack.js --watch",
-    "lint:claude": "node ./claude-lint-fullstack.js",
-    "test": "echo \"Error: no test specified\" && exit 1"
-  },
-  "dependencies": {
-    "chokidar": "^3.6.0",
-<<<<<<< HEAD
-    "glob": "^8.1.0",
-=======
-    "glob": "^11.0.1",
->>>>>>> 87e1205a
-    "ignore": "^5.3.2"
-  }
-}
+{
+  "name": "ledgerlink",
+  "version": "1.0.0",
+  "description": "A modern web application built with Django REST Framework and React with Material UI",
+  "scripts": {
+    "lint": "node ./claude-lint-fullstack.js",
+    "lint:watch": "node ./claude-lint-fullstack.js --watch",
+    "lint:claude": "node ./claude-lint-fullstack.js",
+    "test": "echo \"Error: no test specified\" && exit 1"
+  },
+  "dependencies": {
+    "chokidar": "^3.6.0",
+    "glob": "^11.0.1",
+    "ignore": "^5.3.2"
+  }
+}